--- conflicted
+++ resolved
@@ -41,11 +41,7 @@
     @torch.inference_mode
     def _fast_generate(*args, **kwargs):
         # For num_logits_to_keep
-<<<<<<< HEAD
-        kwargs["num_logits_to_keep"] = 1
-=======
         # kwargs["num_logits_to_keep"] = 1
->>>>>>> 228b3cf4
 
         # Remove token_type_ids
         kwargs.pop("token_type_ids", None)
